/*
 * @ignore(Buffer)
 */

const puppeteer = require("puppeteer-core");

/**
 * Wraps the puppeteer instance and adds API callbacks and low level integration
 */
qx.Class.define("zx.server.puppeteer.PuppeteerClient", {
  extend: qx.core.Object,

  /**
   * Constructor
   */
  construct() {
    super();
    this.__localApis = {};
    this.__remoteApis = {};
    this.__returnCallbacks = {};
  },

  events: {
    /** Fired when an event arrives from Chromium */
    event: "qx.event.type.Data",

    /** Fired when Chromium closes */
    close: "qx.event.type.Event",

    /** Fired when Chromium sends logging output */
    log: "qx.event.type.Data",

    /** Fired when the Chromium sends a ping to show that it is still alive and working */
    ping: "qx.event.type.Event"
  },

  properties: {
    /** The URL to go to */
    url: {
      check: "String"
    },

    /** The Chromium endpoint to connect to */
    chromiumEndpoint: {
      init: null,
      nullable: true,
      check: "String"
    },

    /** Debug mode */
    debug: {
      init: false,
      check: "Boolean"
    },

    /** Username to authenticate with */
    username: {
      init: null,
      nullable: true,
      check: "String"
    },

    /** Password to authenticate with */
    password: {
      init: null,
      nullable: true,
      check: "String"
    },

    /** How long to wait for navigation, in seconds */
    navigationTimeout: {
      init: 30,
      nullable: false,
      check: "Integer"
    },

    /** Width of the page */
    viewportWidth: {
      init: 1920,
      check: "Integer"
    },

    /** Height of the page */
    viewportHeight: {
      init: 1080,
      check: "Integer"
    },

    /** Whether we allow the chromium instance to run with a GUI */
    allowHeadfull: {
      init: false,
      check: "Boolean"
    },

    /** Whether to wait for the debugger before loading a page */
    debugOnStartup: {
      init: false,
      check: "Boolean"
    }
  },

  members: {
    /** @type {import("puppeteer-core").Browser | null} */
    _browser: null,
    _page: null,
    __localApis: null,
    __remoteApis: null,
    __returnCallbacks: null,
    __serialNo: 0,
    __closed: false,

    /**
     * @Override
     */
    toString() {
      let str = super.toString();
      let endpoint = this.getChromiumEndpoint();
      if (endpoint) {
        str += " " + endpoint;
      }
      return str;
    },

    /**
     * Starts the connection to the Chromium instance in docker, completes only when the
     * page is loaded and ready to respond.  The page is required to instantiate an
     * instance of `zx.thin.puppeteer.HeadlessPage` which will be used to communicate
     * with this instance of zx.server.puppeteer.PuppeteerClient, including calling API
     * methods and sending events
     */
    async start() {
      if (this._browser) {
        throw new Error("Cannot start more than once");
      }

      let opts = {
        browserWSEndpoint: this.getChromiumEndpoint(),
        defaultViewport: {
          width: this.getViewportWidth(),
          height: this.getViewportHeight(),
          isLandscape: true
        }
      };

<<<<<<< HEAD
      if ((this.isDebug() && this.isAllowHeadfull()) || (qx.core.Environment.get("qx.debug") && qx.core.Environment.get("zx.docker.useLocalContainer"))) {
=======
      if ((this.isDebug() && this.isAllowHeadfull()) || (qx.core.Environment.get("qx.debug") && qx.core.Environment.get("zx.server.puppeteer.ChromiumDocket.useLocalContainer"))) {
>>>>>>> 02458335
        opts.headless = false;
        opts.slowMo = 200;
        opts.devtools = true;
      }

      opts.args = ["--no-sandbox", "--disable-setuid-sandbox"];

      /** @type {Promise<import("puppeteer-core").Browser>} */
      const startup = async () => {
        const maxPasses = 10;
        for (let pass = 0; true; pass++) {
          try {
            console.log(`[attempt:${pass}/${maxPasses}] connecting to puppeteer - opts: ${JSON.stringify(opts, null, 2)}`);
            return await puppeteer.connect(opts);
          } catch (ex) {
            pass++;
            if (pass > maxPasses) {
              throw ex;
            }
            await new Promise(res => setTimeout(res, pass * 1000));
          }
        }
      };

      this._browser = await startup();

      this.info("Started Puppeteer - " + this.getChromiumEndpoint().replace(/^ws:/, "http:"));

      let result = null;

      let page = (this._page = await this._browser.newPage());

      console.log("new page viewport", { width: this.getViewportWidth(), height: this.getViewportHeight() });
      page.setViewport({ width: this.getViewportWidth(), height: this.getViewportHeight() });
      let url = this.getUrl();

      let username = this.getUsername();
      let password = this.getPassword();
      if (username && password) {
        var authHeader = new Buffer.from(username + ":" + password).toString("base64");
        if (url.indexOf("?") > -1) {
          url += "&";
        } else url += "?";
        url += "X-Authorization=" + encodeURIComponent("Basic " + authHeader) + "&X-Auth-Login=true";
        console.log("Setting auth header Basic " + authHeader);
      }

      page.setDefaultNavigationTimeout(0);

      // Catch console log messages so that we can read the protocol
      page.on("console", msg => this._onConsole(msg));

      // Catch all failed requests like 4xx..5xx status codes
      page.on("requestfailed", request => {
        this.error(`Request failed for url ${request.url()}: ${request.failure().errorText}`);
      });

      // Catch console log errors
      page.on("pageerror", err => {
        this.error(`Page error: ${err.toString()}`);
      });

      page.on("close", () => {
        this.__abortAll();
        this.fireEvent("close");
      });

      this.__readyPromise = new qx.Promise();

      if (this.isDebugOnStartup()) {
        url = `http://127.0.0.1:9000/dev/puppeteer-debug-corral?redirect=${encodeURIComponent(url)}`;
      }
      console.log("Going to " + url);
      let response;
      try {
        response = await page.goto(url, {
          waitUntil: "networkidle0",
          timeout: 0
        });
      } catch (e) {
        debugger;
      }

      console.log(" ********** At " + url);

      if (response.status() != 200) {
        result = {
          status: "error",
          type: "status",
          statusCode: response.status(),
          statusText: response.statusText(),
          url: this.getUrl()
        };

        throw new Error("Page navigation error : " + JSON.stringify(result, null, 2));
      } else {
        this.__sentParentReady = true;
        await this._postMessage("parent-ready");
      }

      return result;
    },

    /**
     * Aborts everything and shuts down
     *
     * @returns
     */
    __abortAll() {
      if (this.__closed) {
        return;
      }
      if (this.__readyPromise != null) {
        this.__readyPromise.reject(new Error("Aborted"));
      }
      this.__closed = true;
      let callbacks = this.__returnCallbacks;
      this.__returnCallbacks = null;
      Object.keys(callbacks).forEach(serialNo => {
        let pending = callbacks[serialNo];
        if (pending.timeoutId) {
          clearTimeout(pending.timeoutId);
          pending.timeoutId = null;
        }
        if (pending.exceptionCallback) {
          pending.exceptionCallback(new Error("Closing the puppeteer connection"));
        }
      });
    },

    /**
     * Gracefully shuts down the connection and lets go of the chromium
     */
    async stop() {
      this._page = null;
      try {
        await this._browser.disconnect();
      } catch (ex) {
        this.error("Error while closing browser during stop: " + ex);
      }
      this._browser = null;
    },

    /**
     * Kills the browser
     */
    async kill() {
      this._page = null;
      if (this._browser) {
        try {
          this._browser.disconnect();
          //this._browser.close();
        } catch (ex) {
          this.warn("Error while closing browser during kill: " + ex);
        }
        this._browser = null;
      }
    },

    /**
     * Returns the page
     *
     * @returns
     */
    getPage() {
      return this._page;
    },

    /**
     * Waits until the other side is ready
     */
    async waitForReadySignal() {
      await this.__readyPromise;
    },

    /**
     * Adds a local API, ie an API that can be called from the HeadlessPage
     *
     * @param {String} name
     * @param {zx.server.puppeteer.LocalApi} api
     */
    addLocalApi(name, api) {
      if (this.__localApis[name]) {
        this.warn(`Replacing Local API ${name} ${this.__localApis[name]} with ${api}`);
      }

      this.__localApis[name] = api;
    },

    /**
     * Creates and caches an instance of a remote API
     *
     * @param {qx.Class} clazz
     * @returns {zx.server.puppeteer.AbstractServerApi}
     */
    createRemoteApi(clazz) {
      let api = this.__remoteApis[clazz.classname];
      if (!api) {
        api = new clazz(this);
        this.__remoteApis[api.getNamespace() || clazz.classname] = api;
      }
      return api;
    },

    /**
     * Called when a console message is received; this can contain encoded messages that
     * describe method calls and events
     *
     * @param {*} msg
     */
    _onConsole(msg) {
      const PREFIX = "[[__ZX_PUPPETEER_START__]]";
      const SUFFIX = "[[__ZX_PUPPETEER_END__]]";

      let str = msg.text();
      str = str.replace(/\[\[__GRASSHOPPER/g, "[[__ZX_PUPPETEER");
      if (str.startsWith(PREFIX)) {
        if (!str.endsWith(SUFFIX)) {
          this.error("Cannot interpret console message: " + str);
          return;
        }
        str = str.substring(PREFIX.length, str.length - SUFFIX.length);
        var json;
        try {
          json = JSON.parse(str);
        } catch (ex) {
          this.error("Cannot parse console message payload: " + ex + ", string=" + str);

          return;
        }
        return this._onReceiveMessage(json);
      }
      if (this.isDebug()) {
        console.log("PAGE LOG: ", new Date(), ": ", msg.text());
      }
      const TYPES = {
        log: "info",
        error: "error",
        warn: "warn",
        debug: "debug"
      };

      var type = TYPES[msg.type()] || "info";
      str = "PUPPET CONSOLE: " + str;
      if (this.fireDataEvent("log", { type: type, msg: str }, null, true)) {
        this[type](str);
      }
    },

    /**
     * Called to receive a message decoded from the console message
     *
     * @param {*} data
     */
    _onReceiveMessage(data) {
      if (data.signature != "zx.thin.puppeteer.HeadlessPage") {
        return;
      }
      var result = null;
      if (this.__closed) {
        return;
      }

      this.fireEvent("ping");

      if (data.type == "return") {
        var pending = this.__returnCallbacks[data.serialNo];
        if (pending === undefined) {
          this.error("Cannot find return callback with serialNo " + data.serialNo);
        } else {
          if (pending.timeoutId) {
            clearTimeout(pending.timeoutId);
            pending.timeoutId = null;
          }
          delete this.__returnCallbacks[data.serialNo];
          if (data.error !== undefined) {
            this.error("Exception raised in puppet: " + data.error);
            if (pending.exceptionCallback) {
              result = pending.exceptionCallback(new Error(data.error));
            } else {
              this.error("Uncaught exception returned from " + pending.data.methodName);
            }
          } else {
            if (pending.returnCallback) {
              result = pending.returnCallback(data.value);
            }
          }
        }
      } else if (data.type == "event") {
        this._onReceiveEvent(data.event);
      } else if (data.type == "api-error") {
        this._onApiError(data.error);
      } else {
        this.error("Unexpected return message: " + JSON.stringify(data));
      }
    },

    /**
     * Called when there is a timeout when posting to the HeadlessPage
     *
     * @param {*} msg
     */
    _onTimeoutCallback(msg) {
      let callbackData = this.__returnCallbacks[msg.serialNo];
      delete this.__returnCallbacks[msg.serialNo];
      if (callbackData.exceptionCallback) {
        let err = new Error(`Timeout in callback for _postMessage(type=${msg.type}, methodName=${callbackData.data.methodName}) for message #${msg.serialNo}`);

        err.code = "ETIMEOUT";
        callbackData.exceptionCallback(err);
      } else {
        this.error(`Uncaught timeout in callback for _postMessage(type=${msg.type}, methodName=${callbackData.data.methodName}) for message #${msg.serialNo}`);
      }
    },

    /**
     * Calls a remote API
     *
     * @param options {Map} containing:
     *  namespace
     *  methodName
     *  args
     *  timeout
     */
    async callRemoteApi(options) {
      var callback = null;
      let args = options.args.filter(arg => {
        if (typeof arg !== "function") {
          return true;
        }
        callback = arg;
      });

      let result = undefined;
      try {
        result = await this._postMessageAndCapture("call", {
          namespace: options.namespace,
          methodName: options.methodName,
          args: args,
          timeout: options.timeout || null
        });
      } catch (ex) {
        if (callback) {
          callback(null, ex);
        }
        throw ex;
      }
      if (callback) {
        callback(result);
      }
      return result;
    },

    /**
     * Posts a message; this is the most common usage because it will properly queue and
     * handle the response
     *
     * @param {*} type
     * @param {*} data
     */
    async _postMessageAndCapture(type, data) {
      var msg = { serialNo: this.__serialNo++, type: type, data: data };
      let promise = new qx.Promise();
      let callbackData = (this.__returnCallbacks[msg.serialNo] = {
        returnCallback: result => promise.resolve(result),
        exceptionCallback: err => promise.reject(err),
        data
      });

      if (data.timeout > 0) {
        callbackData.timeoutId = setTimeout(() => this._onTimeoutCallback(msg), data.timeout);
      }

      msg.signature = "zx.thin.puppeteer.HeadlessPage";

      let strMsg = JSON.stringify(msg);
      try {
        /**
         * @preserve
         * javascript-obfuscator:disable
         */
        await this._page.evaluate(msg => {
          window.postMessage(msg, "*");
        }, strMsg);
        /**
         * @preserve
         * javascript-obfuscator:enable
         */
      } catch (ex) {
        this.error(`Error in _postMessageAndCapture(type=${type}) for message #${msg.serialNo}: ${ex}`);

        if (callbackData.timeoutId) {
          clearTimeout(callbackData.timeoutId);
        }
        delete this.__returnCallbacks[msg.serialNo];
        throw ex;
      }

      await promise;
    },

    /**
     * Posts a message and ignores the response
     *
     * @param {*} type
     * @param {*} data
     */
    async _postMessage(type, data) {
      var msg = { serialNo: this.__serialNo++, type: type, data: data, signature: "zx.thin.puppeteer.HeadlessPage" };
      let strMsg = JSON.stringify(msg);
      try {
        /**
         * @preserve
         * javascript-obfuscator:disable
         */
        await this._page.evaluate(msg => {
          window.postMessage(msg, "*");
        }, strMsg);

        /**
         * @preserve
         * javascript-obfuscator:enable
         */
      } catch (ex) {
        this.error(`Error in _postMessage(type=${type}) for message #${msg.serialNo}: ${ex}`);
        throw ex;
      }
    },

    /**
     * Called to receive an event from the HeadlessPage
     *
     * @param {*} event
     * @returns
     */
    _onReceiveEvent(event) {
      this.fireDataEvent("event", event);

      switch (event.type) {
        case "ready":
          if (this.__readyPromise) {
            this.__readyPromise.resolve();
            this.__readyPromise = null;
          }
          break;

        case "loaded":
          // If we receive the "loaded" event but we have already sent "parent-ready", then the puppet page
          //  was not ready to receive the message and will not have processed it; we need to send it again
          if (this.__sentParentReady) {
            return this._postMessage("parent-ready");
          }
          break;

        case "api-call":
          return this._onReceiveLocalApiCall(event.data);

        case "api-event":
          return this._onReceiveRemoteApiEvent(event.data);

        case "shutdown":
          return this._onReceiveShutdown();
      }
    },

    /**
     * Called when the API raised an exception
     */
    _onApiError(error) {
      this.error("Client failed to process message: " + error);
    },

    /**
     * Called when the HeadlessPage wants to call a LocalApi
     *
     * @param {*} data
     */
    async _onReceiveLocalApiCall(data) {
      let api = this.__localApis[data.namespace];
      let result = {
        id: data.id
      };

      if (!api) {
        this.error(`Cannot find API called ${data.namespace}`);
        result.exception = new Error(`Cannot find API called ${data.namespace}`);
      } else {
        try {
          result.result = await api.callMethod(data.methodName, data.args);
        } catch (ex) {
          this.error(`Error during call to API ${data.namespace}.${data.methodName}()`);

          result.exception = ex;
        }
      }

      await this._postMessage("api-return", result);
    },

    /**
     * Called when the remote API sends an event
     * @param {*} event
     * @returns
     */
    _onReceiveRemoteApiEvent(event) {
      let api = this.__remoteApis[event.namespace];
      if (!api) {
        this.warn(`Received event for ${event.namespace}.${event.name} but could not find a remote API`);

        return;
      }
      api.receiveEvent(event.name, event.data);
    },

    /**
     * Called when the HeadlessPage is shutting down
     */
    _onReceiveShutdown() {},

    /**
     * Takes a screenshot as PNG
     *
     * @param {String} outputTo filename to save to
     * @returns
     */
    async screenshot(outputTo) {
      let opts = {
        path: outputTo,
        imageType: "png",
        clip: {
          x: 0,
          y: 0,
          width: this.getViewportWidth(),
          height: this.getViewportHeight()
        }
      };

      return this._page.screenshot(opts);
    },

    /**
     * Prints a PDF
     *
     * @param {String} outputTo filename to print to
     * @returns
     */
    async printToPdf(outputTo) {
      return await this._page.pdf({ path: outputTo, format: "A4" });
    },

    /**
     * Outputs an error message
     *
     * @param {String} msg message to output
     */
    error(msg) {
      if (this.fireDataEvent("log", { type: "error", msg: msg }, null, true)) {
        super.error(msg);
      }
    }
  }
});<|MERGE_RESOLUTION|>--- conflicted
+++ resolved
@@ -142,11 +142,7 @@
         }
       };
 
-<<<<<<< HEAD
-      if ((this.isDebug() && this.isAllowHeadfull()) || (qx.core.Environment.get("qx.debug") && qx.core.Environment.get("zx.docker.useLocalContainer"))) {
-=======
       if ((this.isDebug() && this.isAllowHeadfull()) || (qx.core.Environment.get("qx.debug") && qx.core.Environment.get("zx.server.puppeteer.ChromiumDocket.useLocalContainer"))) {
->>>>>>> 02458335
         opts.headless = false;
         opts.slowMo = 200;
         opts.devtools = true;
