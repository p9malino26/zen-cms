/**
 * An email message that is queued for sending
 */
qx.Class.define("zx.server.email.Message", {
  extend: zx.server.Object,

  statics: {
    /**
     * Composes an email message and saves it in the queue
     * @param {{ to:string, from:string, subject:string, textBody?:string, htmlBody?:string }} params
     * @returns {zx.server.email.Message}
     */
    async compose(params) {
      let email = new zx.server.email.Message().set({ ...params, dateQueued: new Date() });
      await email.save();
      return email;
    }
  },

  properties: {
    /**Date when the email was put into the queue */
    dateQueued: {
      check: "Date",
      "@": [zx.io.persistence.anno.Property.DEFAULT, zx.io.remote.anno.Property.PROTECTED],
      event: "changeDateQueued"
    },

    /** From email address */
    from: {
      check: "String",
      "@": [zx.io.persistence.anno.Property.DEFAULT, zx.io.remote.anno.Property.PROTECTED],
      event: "changeFrom",
      nullable: true,
      init: null
    },

    /** To email address(es) */
    to: {
      validate(value) {
        this.__isMaybeArrayString(value, "to");
      },
      "@": [zx.io.persistence.anno.Property.DEFAULT, zx.io.remote.anno.Property.PROTECTED],
      event: "changeTo"
    },

    /** CC email address(es) */
    cc: {
      validate(value) {
        value === null || this.__isMaybeArrayString(value, "cc");
      },
      init: null,
      nullable: true,
      "@": [zx.io.persistence.anno.Property.DEFAULT, zx.io.remote.anno.Property.PROTECTED],
      event: "changeCc"
    },

    /** BCC email address(es) */
    bcc: {
      validate(value) {
        value === null || this.__isMaybeArrayString(value, "bcc");
      },
      init: null,
      nullable: true,
      "@": [zx.io.persistence.anno.Property.DEFAULT, zx.io.remote.anno.Property.PROTECTED],
      event: "changeBcc"
    },

    /** Email subject */
    subject: {
      check: "String",
      "@": [zx.io.persistence.anno.Property.DEFAULT, zx.io.remote.anno.Property.PROTECTED],
      event: "changeSubject"
    },

    /** HTML body of the email */
    htmlBody: {
      check: "String",
      "@": [zx.io.persistence.anno.Property.DEFAULT, zx.io.remote.anno.Property.PROTECTED],
      event: "changeHtmlBody",
      init: null,
      nullable: true
    },

    /** Attachments for the email */
    attachments: {
      validate(value) {
        value === null || this.__isAttachmentArray(value, "attachments");
      },
      "@": [zx.io.persistence.anno.Property.DEFAULT, zx.io.remote.anno.Property.PROTECTED],
      event: "changeAttachments",
      init: null,
      nullable: true
    },

    /** Text body of the email */
    textBody: {
      check: "String",
      "@": [zx.io.persistence.anno.Property.DEFAULT, zx.io.remote.anno.Property.PROTECTED],
      event: "changeTextBody",
      init: null,
      nullable: true
    },

    /** Number of times the email was attempted to be sent */
    sendAttempts: {
      check: "Integer",
      "@": [zx.io.persistence.anno.Property.DEFAULT, zx.io.remote.anno.Property.PROTECTED],
      event: "changeSendAttempts",
      init: 0
    },

    /** Last error message if the email was not sent */
    lastErrorMessage: {
      check: "String",
      "@": [zx.io.persistence.anno.Property.DEFAULT, zx.io.remote.anno.Property.PROTECTED],
      event: "changeLastErrorMessage",
      init: null,
      nullable: true
    }
  },

  members: {
    __isMaybeArrayString(value, propName) {
      if (typeof value === "string" || (Array.isArray(value) && value.every(v => typeof v === "string"))) {
        return;
      }
      throw new qx.core.ValidationError(
        `Validation Error: value for property '${propName}' of class '${this.classname}' must either be a string, or an array of strings. Found ${value?.toString?.() ?? value}`
      );
    },

    __isAttachmentArray(value, propName) {
      if (Array.isArray(value) && value.every(v => v instanceof zx.server.email.Attachment)) {
        return;
      }
      throw new qx.core.ValidationError(
        `Validation Error: value for property '${propName}' of class '${this.classname}' must be an array of zx.server.email.Attachment. Found ${value?.toString?.() ?? value}`
      );
    },

    /**
     * @returns {boolean} If the email was successfully sent
     */
    async sendEmail() {
      let htmlBody = this.getHtmlBody();

      let config = await zx.server.Config.getConfig();

<<<<<<< HEAD
      let message = zx.server.email.EmailJS.createNewMessage({
=======
      let mime = (await import("mime")).default;
      let attachmentDatas = [{ data: htmlBody, alternative: true }];
      if (this.getAttachments()) {
        this.getAttachments().forEach(attachment => {
          let filename = attachment.getPath();
          let stream = fs.createReadStream(filename);
          let attachmentData = {};
          if (stream) {
            attachmentData.stream = stream;
          } else {
            attachmentData.path = filename;
          }

          let fileExt = path.extname(filename);
          if (fileExt.startsWith(".")) {
            fileExt = fileExt.substring(1);
            let mimeType = mime.getType(fileExt);
            if (mimeType) {
              attachmentData.type = mimeType;
            }
          }

          attachmentData.name = attachment.getName() || path.basename(filename);
          attachmentDatas.push(attachmentData);
        });
      }

      const message = zx.server.email.EmailJS.createNewMessage({
>>>>>>> 571da352
        from: config.smtpServer.fromAddr,
        to: this.getTo(),
        cc: this.getCc(),
        bcc: this.getBcc(),
        subject: this.getSubject(),
        attachment: attachmentDatas,
        text: this.getTextBody(),
        ...(this.getFrom() ? { "reply-to": this.getFrom() } : {})
      });

      let client = zx.server.email.SMTPClient.getSmtpClientImpl();
      let error = false;

      await client.sendAsync(message).catch(async err => {
        error = true;
        if (!(message instanceof zx.server.email.Message)) {
          let server = zx.server.Standalone.getInstance();
          message = await server.findOneObjectByType(zx.server.email.Message, { _uuid: this.toUuid() });
        }
        this.setSendAttempts(this.getSendAttempts() + 1);
        this.setLastErrorMessage(err ? err.message : null);
        this.save();
      });

      return !error;
    }
  }
});<|MERGE_RESOLUTION|>--- conflicted
+++ resolved
@@ -146,9 +146,6 @@
 
       let config = await zx.server.Config.getConfig();
 
-<<<<<<< HEAD
-      let message = zx.server.email.EmailJS.createNewMessage({
-=======
       let mime = (await import("mime")).default;
       let attachmentDatas = [{ data: htmlBody, alternative: true }];
       if (this.getAttachments()) {
@@ -176,8 +173,7 @@
         });
       }
 
-      const message = zx.server.email.EmailJS.createNewMessage({
->>>>>>> 571da352
+      let message = zx.server.email.EmailJS.createNewMessage({
         from: config.smtpServer.fromAddr,
         to: this.getTo(),
         cc: this.getCc(),
