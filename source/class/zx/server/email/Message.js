--- conflicted
+++ resolved
@@ -1,8 +1,6 @@
 const fs = require("fs");
 const path = require("path");
 
-<<<<<<< HEAD
-=======
 /**
  * @typedef EmailParameters
  * @property {String} from the email address to send from, if supported
@@ -14,7 +12,6 @@
  * @property {Array<{ name: string; path: string; } | zx.server.email.Attachment>} attachments the attachments to send
  */
 
->>>>>>> 79af6e27
 /**
  * An email message that is queued for sending
  */
