const fs = require("fs");
const path = require("path");

/**
 * @typedef EmailParameters
 * @property {String} from the email address to send from, if supported
 * @property {String} to the email address to send to
 * @property {String[]} cc the email addresses to CC
 * @property {String[]} bcc the email addresses to BCC
 * @property {String} subject the subject of the email
 * @property {String} priority the priority of the email
 * @property {Array<{ name: string; path: string; } | zx.server.email.Attachment>} attachments the attachments to send
 */

/**
 * An email message that is queued for sending
 */
qx.Class.define("zx.server.email.Message", {
  extend: zx.server.Object,

  statics: {
    /**
     * Composes an email message and saves it in the queue
     * @param {{ parameters?: EmailParameters; textBody?: string; htmlBody?: string; }} params
     * @returns {Promise<zx.server.email.Message>}
     */
    async compose({ parameters, textBody, htmlBody }) {
      let email = new zx.server.email.Message().set({ ...parameters, textBody, htmlBody, dateQueued: new Date() });
      await email.save();
      return email;
    }
  },

  properties: {
    /**
     * Date when the email was put into the queue
     */
    dateQueued: {
      check: "Date",
      "@": [zx.io.persistence.anno.Property.DEFAULT, zx.io.remote.anno.Property.PROTECTED],
      event: "changeDateQueued"
    },

    /**
     * Date when the email was successfully delivered
     */
    dateDelivered: {
      check: "Date",
      "@": [zx.io.persistence.anno.Property.DEFAULT, zx.io.remote.anno.Property.PROTECTED],
      event: "changeDateDelivered",
<<<<<<< HEAD
      init: null,
      nullable: true
=======
      nullable: true,
      init: null
>>>>>>> e9b4b0e3
    },

    /**
     * From email address
     */
    from: {
      check: "String",
      "@": [zx.io.persistence.anno.Property.DEFAULT, zx.io.remote.anno.Property.PROTECTED],
      event: "changeFrom",
      nullable: true,
      init: null
    },

    /**
     * To email address(es)
     * @type {qx.data.Array<string>} read value
     * @type {qx.data.Array<string> || string[] || string || null} accepted incoming values
     */
    to: {
      transform: "__ensureQxArray",
      check(value) {
        return this.__isStringArray(value);
      },
      "@": [zx.io.persistence.anno.Property.DEFAULT, zx.io.remote.anno.Property.PROTECTED],
      event: "changeTo"
    },

    /**
     * CC email address(es)
     * @type {qx.data.Array<string>} read value
     * @type {qx.data.Array<string> || string[] || string || null} accepted incoming values
     */
    cc: {
      transform: "__ensureQxArray",
      check(value) {
        return this.__isStringArray(value);
      },
      init: null,
      nullable: true,
      "@": [zx.io.persistence.anno.Property.DEFAULT, zx.io.remote.anno.Property.PROTECTED],
      event: "changeCc"
    },

    /**
     * BCC email address(es)
     * @type {qx.data.Array<string>} read value
     * @type {qx.data.Array<string> || string[] || string || null} accepted incoming values
     */
    bcc: {
      transform: "__ensureQxArray",
      check(value) {
        return this.__isStringArray(value);
      },
      init: null,
      nullable: true,
      "@": [zx.io.persistence.anno.Property.DEFAULT, zx.io.remote.anno.Property.PROTECTED],
      event: "changeBcc"
    },

    /**
     * Email subject
     */
    subject: {
      check: "String",
      "@": [zx.io.persistence.anno.Property.DEFAULT, zx.io.remote.anno.Property.PROTECTED],
      event: "changeSubject"
    },

    /**
     * HTML body of the email
     */
    htmlBody: {
      check: "String",
      "@": [zx.io.persistence.anno.Property.DEFAULT, zx.io.remote.anno.Property.PROTECTED],
      event: "changeHtmlBody",
      init: null,
      nullable: true
    },

    /**
     * Text body of the email
     */
    textBody: {
      check: "String",
      "@": [zx.io.persistence.anno.Property.DEFAULT, zx.io.remote.anno.Property.PROTECTED],
      event: "changeTextBody",
      init: null,
      nullable: true
    },

    /**
     * Attachments for the email
     * @type {qx.data.Array<zx.server.email.Attachment>}
     */
    attachments: {
      check: "qx.data.Array",
      "@": [zx.io.persistence.anno.Property.EMBED, zx.io.remote.anno.Property.PROTECTED],
      event: "changeAttachments",
      init: null,
      nullable: true
    },

    /**
     * Last error message if the email was not sent
     */
    lastErrorMessage: {
      check: "String",
      "@": [zx.io.persistence.anno.Property.DEFAULT, zx.io.remote.anno.Property.PROTECTED],
      event: "changeLastErrorMessage",
      init: null,
      nullable: true
    }
  },

  members: {
    /* PROPERTY CHECK/TRANSFORM */
    __isStringArray(value) {
      return value instanceof qx.data.Array && value.every(v => typeof v === "string");
    },
    __isAttachmentArray(value) {
      return value instanceof qx.data.Array && value.every(v => v instanceof zx.server.email.Attachment);
    },
    __ensureQxArray(value) {
      if (!Array.isArray(value) && !(value instanceof qx.data.Array) && value !== null) {
        value = [value];
      }
      if (Array.isArray(value)) {
        return new qx.data.Array(value);
      }
      return value;
    },

    /**
     * @param {(message: string) => void)} [log] Callback for logging
     * @returns {Promise<boolean>} If the email was successfully sent
     */
    async sendEmail(log) {
      if (log === undefined) {
        log = console.log;
      }
      let htmlBody = this.getHtmlBody();

      let config = await zx.server.Config.getConfig();

      let attachmentsData = [{ data: htmlBody, alternative: true }];
      log("Before getting attachments");
      if (this.getAttachments()) {
        let mime = (await import("mime")).default;
        this.getAttachments().forEach(attachment => {
          let filename = attachment.getPath();
          let stream = fs.createReadStream(filename);
          let attachmentData = {};
          if (stream) {
            attachmentData.stream = stream;
          } else {
            attachmentData.path = filename;
          }

          let fileExt = path.extname(filename);
          if (fileExt.startsWith(".")) {
            fileExt = fileExt.substring(1);
            let mimeType = mime.getType(fileExt);
            if (mimeType) {
              attachmentData.type = mimeType;
            }
          }

          attachmentData.name = attachment.getName() || path.basename(filename);
          attachmentsData.push(attachmentData);
        });
      }

      log("Before getting creating emailJsMessage");

      let emailJsMessage = zx.server.email.EmailJS.createNewMessage({
        from: config.smtpServer.fromAddr,
        to: this.getTo(),
        cc: this.getCc(),
        bcc: this.getBcc(),
        subject: this.getSubject(),
        attachment: attachmentsData,
        text: this.getTextBody(),
        ...(this.getFrom() ? { "reply-to": this.getFrom() } : {})
      });

      let client = zx.server.email.SMTPClient.getSmtpClientImpl();
      let error = false;

      try {
        log("Before sending message via emailJs"); //!!do tbem 1 by 1
        await client.sendAsync(emailJsMessage);
        this.setDateDelivered(new Date());
        await this.save();
        log("After sending message via emailJs"); //!!do tbem 1 by 1
      } catch (err) {
        error = true;
        if (!(emailJsMessage instanceof zx.server.email.Message)) {
          let server = zx.server.Standalone.getInstance();
          emailJsMessage = await server.findOneObjectByType(zx.server.email.Message, { _uuid: this.toUuid() });
        }
        log("error sending email: " + err.message);
        this.setLastErrorMessage(err ? err.message : "Unknown error when sending email");
        await this.save();
      }

      return !error;
    }
  }
});<|MERGE_RESOLUTION|>--- conflicted
+++ resolved
@@ -48,13 +48,8 @@
       check: "Date",
       "@": [zx.io.persistence.anno.Property.DEFAULT, zx.io.remote.anno.Property.PROTECTED],
       event: "changeDateDelivered",
-<<<<<<< HEAD
-      init: null,
-      nullable: true
-=======
       nullable: true,
       init: null
->>>>>>> e9b4b0e3
     },
 
     /**
