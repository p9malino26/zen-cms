--- conflicted
+++ resolved
@@ -27,8 +27,7 @@
       this.__config = await zx.server.Config.getConfig();
     },
 
-<<<<<<< HEAD
-    __ensureArray(value) {
+    __ensureNativeArray(value) {
       if (value instanceof qx.data.Array) {
         return value.toArray();
       }
@@ -39,11 +38,6 @@
         return [];
       }
       return [value];
-=======
-    __ensureNativeArray(value) {
-      if (value instanceof qx.data.Array) return value.toArray();
-      return value ?? [];
->>>>>>> 28d87c0d
     },
 
     _parseHeaders(headers) {
