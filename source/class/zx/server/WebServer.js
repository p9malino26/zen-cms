--- conflicted
+++ resolved
@@ -727,14 +727,7 @@
 
         let currentUser = await zx.server.auth.User.getUserFromSession(request);
         if (currentUser && currentUser.getUsername().toLowerCase() != email.toLowerCase()) {
-<<<<<<< HEAD
-          if (!request.destroySession) {
-            debugger;
-          }
-          await new qx.Promise(resolve => request.destroySession?.(resolve));
-=======
           await zx.server.WebServer.getSessionManager().disposeSession(request);
->>>>>>> 6e9d2d04
           currentUser = null;
         }
 
